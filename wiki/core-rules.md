# Core rules package [rules/core](/rules/core/src)

Style rules that apply to all (or most) Scala code and are (mostly) non-controversial should be placed in this rule package, which should be included in most **abide** verifications.

## Unused local definitions

name : **unused-member**
source : [UnusedMember](/rules/core/src/main/scala/com/typesafe/abide/core/UnusedMember.scala)

Definitions that cannot be accessed outside of the current scope should _always_ be used in the current scope. If this is not the case, then these definitions shouldn't exist as they reduce code readability by bloating the current scope.

This rule applies to:
- private class members
- non-overriding method arguments
- block-local values and definitions

## Public mutable fields

name : **public-mutable-fields**
source : [PublicMutable](/rules/core/src/main/scala/com/typesafe/abide/core/PublicMutable.scala)

Class and objects shouldn't expose mutable values (or variables) through their public API, such members should be hidden behind a transformation API to ensure good behaviour.

Are considered invalid mutable fields:
- visible `var` definitions
- visible `val` definitions that extend `Mutable`
- visible `val` definitions whose type has transitively accessible mutable members

## Renamed default parameters in override

name : **renamed-default-parameter**
source : [RenamedDefaultParameter](/rules/core/src/main/scala/com/typesafe/abide/core/RenamedDefaultParameter.scala)

Method arguments that have default values should _never_ have their names swapped when overriding the method as this can have extremely unexpected behaviour (see [ScalaPuzzlers](http://scalapuzzlers.com/#pzzlr-024)).

## Unexpected recursive definitions

name : **stupid-recursion**
source : [StupidRecursion](/rules/core/src/main/scala/com/typesafe/abide/core/StupidRecursion.scala)

Parameterless methods shouldn't be recursive as such code is unclear and requires atypical termination conditions. Typically, one would not write such code, but a common programming pattern is member delegation on trait (or abstract class) instantiation. If one doesn't prefix the delegated member with the correct scoping information, we get a recursive definition (which can be valid, yet unwanted, Scala code).

For example, in the following trait delegation example
```scala
trait Container {
  def list : List[Int]
  def with(i : Int) : Container = new Container {
    def list : List[Int] = list
  }
}
```
the `Container.with` method is valid Scala code but will generate a never-ending loop at runtime.

## Variables that are never assigned

name : **local-val-instead-of-var** and **member-val-instead-of-var**
source : [ValInsteadOfVar](/rules/core/src/main/scala/com/typesafe/abide/core/ValInsteadOfVar.scala)

Private (or local) `var` definitions that have no assignment should actually be defined as `val` to clarify intent.

## Matching `Seq`-typed value with `::`

name : **match-case-on-seq**
source : [MatchCaseOnSeq](/rules/core/src/main/scala/com/typesafe/abide/core/MatchCaseOnSeq.scala)

When performing case matching, `Seq` typed scrutinees should not be deconstructed by `::` case statements since this reduces typing clarity. For example, the following snippet
```scala
(l : Seq[Int]) match {
  case x :: xs => x
  case Nil => 0
}
```
should be written as
```scala
(l : Seq[Int]) match {
  case seq if seq.nonEmpty => seq.head
  case Nil => 0
}
```

## Not checking if Traversables are empty or non empty by comparing their size

name : **empty-nonempty-using-size**
source [EmptyOrNonEmptyUsingSize](/rules/core/src/main/scala/com/typesafe/abide/core/EmptyOrNonEmptyUsingSize.scala)

Comparing size to zero is bad because some subclasses of Traversable has got an expensive size/length calculation.
isEmpty/nonEmpty are always O(1) so use that instead.

## Avoiding by-name right-associative operators

name : **by-name-right-associative**
source : [ByNameRightAssociative](/rules/core/src/main/scala/com/typesafe/abide/core/ByNameRightAssociative.scala)

By-name arguments given to right-associative operators (those ending in `_:`)
will be evaluated before the call to the operator rather than at the argument's use in the operator's body.

### Example

```scala
def foo(): Int = { println("foo"); 1 }

class C {
  def op_:(x: => Int) = println("bar")
}

foo() op_: (new C) // Prints "foo" then "bar"

(new C).op_:(foo()) // Prints just "bar"
```

The user most likely expects that in both cases only "bar" will be printed.

## Avoiding class or object declarations inside package objects

name : **package-object-classes**
source : [PackageObjectClasses](/rules/core/src/main/scala/com/typesafe/abide/core/PackageObjectClasses.scala)

It is not recommended to define classes or objects inside of package objects,
as they do not always work as expected.  See [SI-4344](https://issues.scala-lang.org/browse/SI-4344) for more details.

## Inferences of `Any` or `AnyVal`

name : **infer-any**
source : [InferAny](/rules/core/src/main/scala/com/typesafe/abide/core/InferAny.scala)

The Scala compiler will often infer `Any` as the parameter to a polymorphic
method. This is generally not what is desired and can lead to errors such as
the following:

```scala
1L to 10L contains 3
// => false
```

To avoid the warning in cases where this is intentional, simply specify the
type explicitly:

```scala
1L to 10L contains[Any] 3
1L to 10L contains (3: Any)
```

## Avoiding nullary methods with `Unit` as their return type

name : **nullary-unit**
source : [NullaryUnit](/rules/core/src/main/scala/com/typesafe/abide/core/NullaryUnit.scala)

It is not recommended to define methods with side-effects which take no arguments, as it is easy to accidentally invoke those side-effects.

<<<<<<< HEAD
## Avoid overloaded polymorphic implicit methods

name : **poly-implicit-overload**  
source : [PolyImplicitOverload](/rules/core/src/main/scala/com/typesafe/abide/core/PolyImplicitOverload.scala)

Overloaded polymorphic implicit methods are not visible as view bounds and should therefore be avoided.  For example, the following will not compile because no implicit view is available from `List[Int]` to `Map[Int, Int]`:

```scala
implicit def imp1[T](x: List[T]): Map[T, T] = Map()
implicit def imp1[T](x: Set[T]): Map[T, T] = Map()

def f[T <% Map[Int, Int]](x: T) = println("f")

f[List[Int]](List(3)) // No implicit view available!
```
=======
## Usages of potentially inaccessible types

name : **inaccessible**
source : [Inaccessible](/rules/core/src/main/scala/com/typesafe/abide/core/Inaccessible.scala)

Referencing private types as part of a public interface can lead to methods
being impossible to implement in certain cases. For example in the following
piece of code, YourTrait cannot be extended outside of the `foo` package, even
though it is publicly accessible.

```scala
package foo {
  private[foo] trait PrivateType { }

  trait YourTrait {
    def implementMe(f: Int => (String, PrivateType)): Unit
  }
}
```

## Avoid selection of fields from subclasses of `DelayedInit`

name : **delayed-init-select**
source : [DelayedInitSelect](/rules/core/src/main/scala/com/typesafe/abide/core/DelayedInitSelect.scala)

Selecting a field from a subclass of `DelayedInit` such as `App` will yield
`null` if the object is not initialised, which can be confusing.

## Avoiding overriding non-nullary methods with nullary methods

name : **nullary-override**
source : [NullaryOverride](/rules/core/src/main/scala/com/typesafe/abide/core/NullaryOverride.scala)

Providing a nullary override of a non-nullary method can lead to confusing
errors and should be avoided. Consider for example:

```scala
trait T1 { def m() = 1 }
trait T2 { def m = 2 }

(new T1 {}).m() // => 1
(new T1 with T2 {}).m() // does not compile
```

Mixing in an additional trait causes previously correct code not to compile.

## Avoid shadowing mutable public fields with private fields

name : **private-shadow**
source : [PrivateShadow](/rules/core/src/main/scala/com/typesafe/abide/core/PrivateShadow.scala)

Default constructor arguments create private fields which will shadow parent fields with the same name. When the parent field is mutable this can cause unexpected behaviour:

```scala
class Counter(var x: Int) {
  def increment() = { x = x + 1 }
}
class StringCounter(x: Int) extends Counter(x) {
  override def toString() = x.toString()
}

val c = new StringCounter(0)
c.toString() // => 0
c.increment()
c.toString() // => 0
```

In this example `c.toString()` will always print `0`, even after calling `c.increment`.
>>>>>>> aa90159f
<|MERGE_RESOLUTION|>--- conflicted
+++ resolved
@@ -147,10 +147,9 @@
 
 It is not recommended to define methods with side-effects which take no arguments, as it is easy to accidentally invoke those side-effects.
 
-<<<<<<< HEAD
 ## Avoid overloaded polymorphic implicit methods
 
-name : **poly-implicit-overload**  
+name : **poly-implicit-overload**
 source : [PolyImplicitOverload](/rules/core/src/main/scala/com/typesafe/abide/core/PolyImplicitOverload.scala)
 
 Overloaded polymorphic implicit methods are not visible as view bounds and should therefore be avoided.  For example, the following will not compile because no implicit view is available from `List[Int]` to `Map[Int, Int]`:
@@ -163,7 +162,7 @@
 
 f[List[Int]](List(3)) // No implicit view available!
 ```
-=======
+
 ## Usages of potentially inaccessible types
 
 name : **inaccessible**
@@ -231,5 +230,4 @@
 c.toString() // => 0
 ```
 
-In this example `c.toString()` will always print `0`, even after calling `c.increment`.
->>>>>>> aa90159f
+In this example `c.toString()` will always print `0`, even after calling `c.increment`.